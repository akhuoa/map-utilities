<template>
  <div v-if="entry" class="main" v-loading="loading">
    <div v-if="tooltipEntry.length > 1" class="toggle-button">
      <el-popover
        width="auto"
        trigger="hover"
        :teleported="false"
      >
        <template #reference>
          <el-button 
            class="button" 
            @click="previous" 
            :disabled="this.entryIndex === 0"
          >
            Previous
          </el-button>
        </template>
        <span>{{ previousLabel }}</span>
      </el-popover>
      <el-popover
        width="auto"
        trigger="hover"
        :teleported="false"
      >
        <template #reference>
          <el-button 
            class="button" 
            @click="next" 
            :disabled="this.entryIndex === this.tooltipEntry.length - 1"
          >
            Next
          </el-button>
        </template>
        <span>{{ nextLabel }}</span>
      </el-popover>
    </div>
    <div class="block" v-if="entry.title">
      <div class="title">{{ capitalise(entry.title) }}</div>
      <div
        v-if="
          entry.provenanceTaxonomyLabel &&
          entry.provenanceTaxonomyLabel.length > 0
        "
        class="subtitle"
      >
        {{ provSpeciesDescription }}
      </div>
    </div>
    <div class="block" v-else>
      <div class="title">{{ entry.featureId }}</div>
    </div>
    <div v-if="entry.featuresAlert" class="attribute-title-container">
      <span class="attribute-title">Alert</span>
      <el-popover
        width="250"
        trigger="hover"
        :teleported="false"
        popper-class="popover-origin-help"
      >
        <template #reference>
          <el-icon class="info"><el-icon-warning /></el-icon>
        </template>
        <span style="word-break: keep-all">
          {{ entry.featuresAlert }}
        </span>
      </el-popover>
    </div>
    <div
      v-show="showDetails"
      class="hide"
      id="hide-path-info"
      @click="showDetails = false"
    >
      Hide path information
      <el-icon><el-icon-arrow-up /></el-icon>
    </div>
    <div
      v-show="!showDetails"
      class="hide"
      id="show-path-info"
      @click="showDetails = true"
    >
      Show path information
      <el-icon><el-icon-arrow-down /></el-icon>
    </div>
    <transition name="slide-fade">
      <div v-show="showDetails" class="content-container scrollbar">
<<<<<<< HEAD
        {{ entry.paths }}
        <div v-if="entry.origins && entry.origins.length > 0" class="block">
          <div class="attribute-title-container">
            <span class="attribute-title">Origin</span>
            <el-popover
              width="250"
              trigger="hover"
              :teleported="false"
              popper-class="popover-origin-help"
            >
              <template #reference>
                <el-icon class="info"><el-icon-warning /></el-icon>
              </template>
              <span style="word-break: keep-all">
                <i>Origin</i> {{ originDescription }}
              </span>
            </el-popover>
          </div>
          <div
            v-for="(origin, i) in entry.origins"
            class="attribute-content"
            :origin-item-label="origin"
            :key="origin"
          >
            {{ capitalise(origin) }}
            <div v-if="i != entry.origins.length - 1" class="separator"></div>
          </div>
          <el-button
            v-show="
              entry.originsWithDatasets && entry.originsWithDatasets.length > 0
            "
            class="button"
            id="open-dendrites-button"
            @click="openDendrites"
          >
            Explore origin data
          </el-button>
        </div>
        <div
          v-if="entry.components && entry.components.length > 0"
          class="block"
        >
          <div class="attribute-title-container">
            <div class="attribute-title">Components</div>
          </div>
          <div
            v-for="(component, i) in entry.components"
            class="attribute-content"
            :component-item-label="component"
            :key="component"
          >
            {{ capitalise(component) }}
            <div
              v-if="i != entry.components.length - 1"
              class="separator"
            ></div>
          </div>
        </div>
        <div
          v-if="entry.destinations && entry.destinations.length > 0"
          class="block"
        >
          <div class="attribute-title-container">
            <span class="attribute-title">Destination</span>
            <el-popover
              width="250"
              trigger="hover"
              :teleported="false"
              popper-class="popover-origin-help"
            >
              <template #reference>
                <el-icon class="info"><el-icon-warning /></el-icon>
              </template>
              <span style="word-break: keep-all">
                <i>Destination</i> is where the axons terminate
              </span>
            </el-popover>
          </div>
          <div
            v-for="(destination, i) in entry.destinations"
            class="attribute-content"
            :destination-item-label="destination"
            :key="destination"
          >
            {{ capitalise(destination) }}
            <div
              v-if="i != entry.destinations.length - 1"
              class="separator"
            ></div>
          </div>
          <el-button
            v-show="
              entry.destinationsWithDatasets &&
              entry.destinationsWithDatasets.length > 0
            "
            class="button"
            @click="openAxons"
          >
            Explore destination data
          </el-button>
        </div>

        <el-button
          v-show="
            entry.componentsWithDatasets &&
            entry.componentsWithDatasets.length > 0
          "
          class="button"
          @click="openAll"
        >
          Search for data on components
        </el-button>
=======
        <connectivity-list
          :key="tooltipEntry.featureId[0]"
          :entry="tooltipEntry"
          :origins="origins"
          :components="components"
          :destinations="destinations"
          :originsWithDatasets="originsWithDatasets"
          :componentsWithDatasets="componentsWithDatasets"
          :destinationsWithDatasets="destinationsWithDatasets"
          :availableAnatomyFacets="availableAnatomyFacets"
          @connectivity-action-click="onConnectivityActionClick"
        ></connectivity-list>
>>>>>>> c584ecf6

        <external-resource-card :resources="resources" v-if="resources.length"></external-resource-card>
      </div>
    </transition>
  </div>
</template>

<script>
import {
  ArrowUp as ElIconArrowUp,
  ArrowDown as ElIconArrowDown,
  Warning as ElIconWarning,
} from '@element-plus/icons-vue'
import EventBus from "../EventBus.js";
import ConnectivityList from '../ConnectivityList/ConnectivityList.vue';
import ExternalResourceCard from './ExternalResourceCard.vue';
import { capitalise, titleCase } from '../utilities.js';

export default {
  name: "ProvenancePopup",
  components: {
    ElIconArrowUp,
    ElIconArrowDown,
    ElIconWarning,
    ConnectivityList,
    ExternalResourceCard,
  },
  props: {
    tooltipEntry: {
      type: Array,
      default: [],
    },
  },
  data: function () {
    return {
      loading: false,
      showDetails: false,
      originDescriptions: {
        motor: "is the location of the initial cell body of the circuit",
        sensory: "is the location of the initial cell body in the PNS circuit",
      },
      origins: [],
      components: [],
      destinations: [],
      originsWithDatasets: [],
      componentsWithDatasets: [],
<<<<<<< HEAD
      uberons: [{ id: undefined, name: undefined }],
      entryIndex: 0
=======
      destinationsWithDatasets: [],
      availableAnatomyFacets: [],
>>>>>>> c584ecf6
    };
  },
  watch: {
    tooltipEntry: {
      handler: function (val) {
        this.updateConnectionsData(val);
      },
      immediate: true,
      deep: true,
    }
  },
  computed: {
    entry: function () {
      return this.tooltipEntry[this.entryIndex];
    },
    resources: function () {
      let resources = [];
      if (this.entry && this.entry.hyperlinks) {
        resources = this.entry.hyperlinks;
      }
      return resources;
    },
    originDescription: function () {
      if (
        this.entry &&
        this.entry.title &&
        this.entry.title.toLowerCase().includes("motor")
      ) {
        return this.originDescriptions.motor;
      } else {
        return this.originDescriptions.sensory;
      }
    },
    provSpeciesDescription: function () {
      let text = "Studied in";
      this.entry.provenanceTaxonomyLabel.forEach((label) => {
        text += ` ${label},`;
      });
      text = text.slice(0, -1); // remove last comma
      text += " species";
      return text;
    },
    previousLabel: function () {
      if (this.entryIndex === 0) {
        return "This is the first item. Click 'Next' to see more information."
      }
      return this.tooltipEntry[this.entryIndex - 1]?.title
    },
    nextLabel: function () {
      if (this.entryIndex === this.tooltipEntry.length - 1) {
        return "This is the last item. Click 'Previous' to see more information."
      }
      return this.tooltipEntry[this.entryIndex + 1]?.title
    }
  },
  mounted: function () {
    this.loadAvailableAnatomyFacets();
    this.updateConnectionsData(this.tooltipEntry);
  },
  methods: {
    previous: function () {
      if (this.entryIndex !== 0) {
        this.entryIndex = this.entryIndex - 1;
      }
    },
    next: function () {
      if (this.entryIndex !== this.tooltipEntry.length - 1) {
        this.entryIndex = this.entryIndex + 1;
      }
    },
    titleCase: function (title) {
      return titleCase(title);
    },
    capitalise: function (text) {
      return capitalise(text);
    },
    onConnectivityActionClick: function (data) {
      EventBus.emit('onActionClick', data);
    },
<<<<<<< HEAD
    openAll: function () {
      EventBus.emit("onActionClick", {
        type: "Facets",
        labels: this.entry.componentsWithDatasets.map((a) => a.name),
      });
    },
    openAxons: function () {
      EventBus.emit("onActionClick", {
        type: "Facets",
        labels: this.entry.destinationsWithDatasets.map((a) => a.name),
      });
    },
    openDendrites: function () {
      EventBus.emit("onActionClick", {
        type: "Facets",
        labels: this.entry.originsWithDatasets.map((a) => a.name),
      });
=======
    // Load available anatomy facets from the local storage if available.
    // The data is from Algolia in Sidebar.
    loadAvailableAnatomyFacets: function () {
      const availableAnatomyFacets = localStorage.getItem('available-anatomy-facets');

      if (availableAnatomyFacets) {
        this.availableAnatomyFacets = JSON.parse(availableAnatomyFacets);
      }
>>>>>>> c584ecf6
    },
    updateConnectionsData: function (source) {
      this.origins = source.origins;
      this.components = source.components;
      this.destinations = source.destinations;
      this.originsWithDatasets = source.originsWithDatasets;
      this.componentsWithDatasets = source.componentsWithDatasets;
      this.destinationsWithDatasets = source.destinationsWithDatasets;
    },
  },
};
</script>

<style lang="scss" scoped>
.display {
  width: 44px;
  word-break: normal;
}

.toggle-button {
  display: flex;
  justify-content: space-between;

  .is-disabled {
    color: #fff !important;
    background-color: #ac76c5 !important;
    border: 1px solid #ac76c5 !important;
  }
}

.title {
  text-align: left;
  // width: 16em;
  line-height: 1.5em !important;
  font-size: 18px;
  font-family: Helvetica;
  font-weight: bold;
  padding-bottom: 8px;
  color: $app-primary-color;
}

.block {
  margin-bottom: 0.5em;

  .main > &:first-of-type {
    margin-right: 1em;
  }
}

.pub {
  width: 16rem;
}

.icon {
  right: 0px;
  position: absolute;
  top: 10px;
}

.icon:hover {
  cursor: pointer;
}

:deep(.popover-origin-help.el-popover) {
  text-transform: none !important; // need to overide the tooltip text transform
  border: 1px solid $app-primary-color;
  .el-popper__arrow {
    &:before {
      border-color: $app-primary-color;
      background-color: #ffffff;
    }
  }
}

.info {
  transform: rotate(180deg);
  color: #8300bf;
  margin-left: 8px;
}

.separator {
  width: 90%;
  height: 1px;
  background-color: #bfbec2;
}

.hide {
  color: $app-primary-color;
  cursor: pointer;
  margin-right: 6px;
  margin-top: 3px;
}

.slide-fade-enter-active {
  transition: opacity 0.5s, transform 0.5s;
}
.slide-fade-leave-active {
  transition: opacity 0.2s, transform 0.2s;
}
.slide-fade-enter, .slide-fade-leave-to /* .slide-fade-leave-active in <2.1.8 */ {
  opacity: 0;
  transform: translateY(-8px);
}

.main {
  font-size: 14px;
  text-align: left;
  line-height: 1.5em;
  font-family: Asap, sans-serif, Helvetica;
  font-weight: 400;
  /* outline: thin red solid; */
  padding: 1em !important;
  overflow: hidden;
  min-width: 16rem;
}

.attribute-title-container {
  margin-bottom: 0.5em;
}

.attribute-title {
  font-size: 16px;
  font-weight: 600;
  /* font-weight: bold; */
  text-transform: uppercase;
}

.attribute-content {
  font-size: 14px;
  font-weight: 500;

  &:last-of-type {
    margin-bottom: 0.5em;
  }
}

.popover-container {
  height: 100%;
  width: 100%;
}

.main {
  .el-button.is-round {
    border-radius: 4px;
    padding: 9px 20px 10px 20px;
    display: flex;
    height: 36px;
  }
}

.button {
  margin-left: 0px !important;
  margin-top: 0px !important;
  font-size: 14px !important;
  background-color: $app-primary-color;
  color: #fff;
  & + .button {
    margin-top: 10px !important;
  }
  &:hover {
    color: #fff !important;
    background: #ac76c5 !important;
    border: 1px solid #ac76c5 !important;
  }
}

.tooltip-container {
  &::after,
  &::before {
    content: "";
    display: block;
    position: absolute;
    width: 0;
    height: 0;
    border-style: solid;
    flex-shrink: 0;
  }
  .tooltip {
    &::after {
      display: none;
    }
    &::before {
      display: none;
    }
  }
}

.maplibregl-popup-anchor-bottom {
  .tooltip-container {
    &::after,
    &::before {
      top: 100%;
      border-width: 12px;
    }
    &::after {
      margin-top: -1px;
      border-color: rgb(255, 255, 255) transparent transparent transparent;
    }
    &::before {
      margin: 0 auto;
      border-color: $app-primary-color transparent transparent transparent;
    }
  }
}

.maplibregl-popup-anchor-top {
  .tooltip-container {
    &::after,
    &::before {
      top: -24px;
      border-width: 12px;
    }
    &::after {
      margin-top: 1px;
      border-color: transparent transparent rgb(255, 255, 255) transparent;
    }
    &::before {
      margin: 0 auto;
      border-color: transparent transparent $app-primary-color transparent;
    }
  }
}

.content-container {
  overflow-y: scroll;
  scrollbar-width: thin !important;
  max-height: 240px;

  .block {
    padding-top: 0.5em;
  }

  .connectivity-list {
    padding-top: 1rem;
  }
}

.scrollbar::-webkit-scrollbar-track {
  border-radius: 10px;
  background-color: #f5f5f5;
}

.scrollbar::-webkit-scrollbar {
  width: 12px;
  right: -12px;
  background-color: #f5f5f5;
}

.scrollbar::-webkit-scrollbar-thumb {
  border-radius: 4px;
  box-shadow: 0 2px 4px 0 rgba(0, 0, 0, 0.06);
  background-color: #979797;
}

/* Fix for chrome bug where under triangle pops up above one on top of it  */
.selector:not(*:root),
.tooltip-container::after {
  top: 99.4%;
}
</style><|MERGE_RESOLUTION|>--- conflicted
+++ resolved
@@ -1,15 +1,11 @@
 <template>
   <div v-if="entry" class="main" v-loading="loading">
     <div v-if="tooltipEntry.length > 1" class="toggle-button">
-      <el-popover
-        width="auto"
-        trigger="hover"
-        :teleported="false"
-      >
+      <el-popover width="auto" trigger="hover" :teleported="false">
         <template #reference>
-          <el-button 
-            class="button" 
-            @click="previous" 
+          <el-button
+            class="button"
+            @click="previous"
             :disabled="this.entryIndex === 0"
           >
             Previous
@@ -17,15 +13,11 @@
         </template>
         <span>{{ previousLabel }}</span>
       </el-popover>
-      <el-popover
-        width="auto"
-        trigger="hover"
-        :teleported="false"
-      >
+      <el-popover width="auto" trigger="hover" :teleported="false">
         <template #reference>
-          <el-button 
-            class="button" 
-            @click="next" 
+          <el-button
+            class="button"
+            @click="next"
             :disabled="this.entryIndex === this.tooltipEntry.length - 1"
           >
             Next
@@ -85,123 +77,9 @@
     </div>
     <transition name="slide-fade">
       <div v-show="showDetails" class="content-container scrollbar">
-<<<<<<< HEAD
-        {{ entry.paths }}
-        <div v-if="entry.origins && entry.origins.length > 0" class="block">
-          <div class="attribute-title-container">
-            <span class="attribute-title">Origin</span>
-            <el-popover
-              width="250"
-              trigger="hover"
-              :teleported="false"
-              popper-class="popover-origin-help"
-            >
-              <template #reference>
-                <el-icon class="info"><el-icon-warning /></el-icon>
-              </template>
-              <span style="word-break: keep-all">
-                <i>Origin</i> {{ originDescription }}
-              </span>
-            </el-popover>
-          </div>
-          <div
-            v-for="(origin, i) in entry.origins"
-            class="attribute-content"
-            :origin-item-label="origin"
-            :key="origin"
-          >
-            {{ capitalise(origin) }}
-            <div v-if="i != entry.origins.length - 1" class="separator"></div>
-          </div>
-          <el-button
-            v-show="
-              entry.originsWithDatasets && entry.originsWithDatasets.length > 0
-            "
-            class="button"
-            id="open-dendrites-button"
-            @click="openDendrites"
-          >
-            Explore origin data
-          </el-button>
-        </div>
-        <div
-          v-if="entry.components && entry.components.length > 0"
-          class="block"
-        >
-          <div class="attribute-title-container">
-            <div class="attribute-title">Components</div>
-          </div>
-          <div
-            v-for="(component, i) in entry.components"
-            class="attribute-content"
-            :component-item-label="component"
-            :key="component"
-          >
-            {{ capitalise(component) }}
-            <div
-              v-if="i != entry.components.length - 1"
-              class="separator"
-            ></div>
-          </div>
-        </div>
-        <div
-          v-if="entry.destinations && entry.destinations.length > 0"
-          class="block"
-        >
-          <div class="attribute-title-container">
-            <span class="attribute-title">Destination</span>
-            <el-popover
-              width="250"
-              trigger="hover"
-              :teleported="false"
-              popper-class="popover-origin-help"
-            >
-              <template #reference>
-                <el-icon class="info"><el-icon-warning /></el-icon>
-              </template>
-              <span style="word-break: keep-all">
-                <i>Destination</i> is where the axons terminate
-              </span>
-            </el-popover>
-          </div>
-          <div
-            v-for="(destination, i) in entry.destinations"
-            class="attribute-content"
-            :destination-item-label="destination"
-            :key="destination"
-          >
-            {{ capitalise(destination) }}
-            <div
-              v-if="i != entry.destinations.length - 1"
-              class="separator"
-            ></div>
-          </div>
-          <el-button
-            v-show="
-              entry.destinationsWithDatasets &&
-              entry.destinationsWithDatasets.length > 0
-            "
-            class="button"
-            @click="openAxons"
-          >
-            Explore destination data
-          </el-button>
-        </div>
-
-        <el-button
-          v-show="
-            entry.componentsWithDatasets &&
-            entry.componentsWithDatasets.length > 0
-          "
-          class="button"
-          @click="openAll"
-        >
-          Search for data on components
-        </el-button>
-=======
         <connectivity-list
-          :key="tooltipEntry.featureId[0]"
-          :entry="tooltipEntry"
+          :key="entry.featureId[0]"
+          :entry="entry"
           :origins="origins"
           :components="components"
           :destinations="destinations"
@@ -210,10 +88,11 @@
           :destinationsWithDatasets="destinationsWithDatasets"
           :availableAnatomyFacets="availableAnatomyFacets"
           @connectivity-action-click="onConnectivityActionClick"
-        ></connectivity-list>
->>>>>>> c584ecf6
-
-        <external-resource-card :resources="resources" v-if="resources.length"></external-resource-card>
+        />
+        <external-resource-card
+          v-if="resources.length"
+          :resources="resources"
+        />
       </div>
     </transition>
   </div>
@@ -224,11 +103,11 @@
   ArrowUp as ElIconArrowUp,
   ArrowDown as ElIconArrowDown,
   Warning as ElIconWarning,
-} from '@element-plus/icons-vue'
+} from "@element-plus/icons-vue";
 import EventBus from "../EventBus.js";
-import ConnectivityList from '../ConnectivityList/ConnectivityList.vue';
-import ExternalResourceCard from './ExternalResourceCard.vue';
-import { capitalise, titleCase } from '../utilities.js';
+import ConnectivityList from "../ConnectivityList/ConnectivityList.vue";
+import ExternalResourceCard from "./ExternalResourceCard.vue";
+import { capitalise, titleCase } from "../utilities.js";
 
 export default {
   name: "ProvenancePopup",
@@ -253,50 +132,25 @@
         motor: "is the location of the initial cell body of the circuit",
         sensory: "is the location of the initial cell body in the PNS circuit",
       },
-      origins: [],
-      components: [],
-      destinations: [],
-      originsWithDatasets: [],
-      componentsWithDatasets: [],
-<<<<<<< HEAD
-      uberons: [{ id: undefined, name: undefined }],
-      entryIndex: 0
-=======
-      destinationsWithDatasets: [],
+      entryIndex: 0,
       availableAnatomyFacets: [],
->>>>>>> c584ecf6
     };
-  },
-  watch: {
-    tooltipEntry: {
-      handler: function (val) {
-        this.updateConnectionsData(val);
-      },
-      immediate: true,
-      deep: true,
-    }
   },
   computed: {
     entry: function () {
       return this.tooltipEntry[this.entryIndex];
     },
-    resources: function () {
-      let resources = [];
-      if (this.entry && this.entry.hyperlinks) {
-        resources = this.entry.hyperlinks;
-      }
-      return resources;
-    },
-    originDescription: function () {
-      if (
-        this.entry &&
-        this.entry.title &&
-        this.entry.title.toLowerCase().includes("motor")
-      ) {
-        return this.originDescriptions.motor;
-      } else {
-        return this.originDescriptions.sensory;
-      }
+    previousLabel: function () {
+      if (this.entryIndex === 0) {
+        return "This is the first item. Click 'Next' to see more information.";
+      }
+      return this.tooltipEntry[this.entryIndex - 1]?.title;
+    },
+    nextLabel: function () {
+      if (this.entryIndex === this.tooltipEntry.length - 1) {
+        return "This is the last item. Click 'Previous' to see more information.";
+      }
+      return this.tooltipEntry[this.entryIndex + 1]?.title;
     },
     provSpeciesDescription: function () {
       let text = "Studied in";
@@ -307,22 +161,30 @@
       text += " species";
       return text;
     },
-    previousLabel: function () {
-      if (this.entryIndex === 0) {
-        return "This is the first item. Click 'Next' to see more information."
-      }
-      return this.tooltipEntry[this.entryIndex - 1]?.title
-    },
-    nextLabel: function () {
-      if (this.entryIndex === this.tooltipEntry.length - 1) {
-        return "This is the last item. Click 'Previous' to see more information."
-      }
-      return this.tooltipEntry[this.entryIndex + 1]?.title
-    }
+    origins: function () {
+      return this.entry.origins;
+    },
+    components: function () {
+      return this.entry.components;
+    },
+    destinations: function () {
+      return this.entry.destinations;
+    },
+    originsWithDatasets: function () {
+      return this.entry.originsWithDatasets;
+    },
+    componentsWithDatasets: function () {
+      return this.entry.componentsWithDatasets;
+    },
+    destinationsWithDatasets: function () {
+      return this.entry.destinationsWithDatasets;
+    },
+    resources: function () {
+      return this.entry.hyperlinks;
+    },
   },
   mounted: function () {
     this.loadAvailableAnatomyFacets();
-    this.updateConnectionsData(this.tooltipEntry);
   },
   methods: {
     previous: function () {
@@ -342,55 +204,23 @@
       return capitalise(text);
     },
     onConnectivityActionClick: function (data) {
-      EventBus.emit('onActionClick', data);
-    },
-<<<<<<< HEAD
-    openAll: function () {
-      EventBus.emit("onActionClick", {
-        type: "Facets",
-        labels: this.entry.componentsWithDatasets.map((a) => a.name),
-      });
-    },
-    openAxons: function () {
-      EventBus.emit("onActionClick", {
-        type: "Facets",
-        labels: this.entry.destinationsWithDatasets.map((a) => a.name),
-      });
-    },
-    openDendrites: function () {
-      EventBus.emit("onActionClick", {
-        type: "Facets",
-        labels: this.entry.originsWithDatasets.map((a) => a.name),
-      });
-=======
+      EventBus.emit("onActionClick", data);
+    },
     // Load available anatomy facets from the local storage if available.
     // The data is from Algolia in Sidebar.
     loadAvailableAnatomyFacets: function () {
-      const availableAnatomyFacets = localStorage.getItem('available-anatomy-facets');
-
+      const availableAnatomyFacets = localStorage.getItem(
+        "available-anatomy-facets"
+      );
       if (availableAnatomyFacets) {
         this.availableAnatomyFacets = JSON.parse(availableAnatomyFacets);
       }
->>>>>>> c584ecf6
-    },
-    updateConnectionsData: function (source) {
-      this.origins = source.origins;
-      this.components = source.components;
-      this.destinations = source.destinations;
-      this.originsWithDatasets = source.originsWithDatasets;
-      this.componentsWithDatasets = source.componentsWithDatasets;
-      this.destinationsWithDatasets = source.destinationsWithDatasets;
     },
   },
 };
 </script>
 
 <style lang="scss" scoped>
-.display {
-  width: 44px;
-  word-break: normal;
-}
-
 .toggle-button {
   display: flex;
   justify-content: space-between;
@@ -421,41 +251,10 @@
   }
 }
 
-.pub {
-  width: 16rem;
-}
-
-.icon {
-  right: 0px;
-  position: absolute;
-  top: 10px;
-}
-
-.icon:hover {
-  cursor: pointer;
-}
-
-:deep(.popover-origin-help.el-popover) {
-  text-transform: none !important; // need to overide the tooltip text transform
-  border: 1px solid $app-primary-color;
-  .el-popper__arrow {
-    &:before {
-      border-color: $app-primary-color;
-      background-color: #ffffff;
-    }
-  }
-}
-
 .info {
   transform: rotate(180deg);
   color: #8300bf;
   margin-left: 8px;
-}
-
-.separator {
-  width: 90%;
-  height: 1px;
-  background-color: #bfbec2;
 }
 
 .hide {
@@ -463,17 +262,6 @@
   cursor: pointer;
   margin-right: 6px;
   margin-top: 3px;
-}
-
-.slide-fade-enter-active {
-  transition: opacity 0.5s, transform 0.5s;
-}
-.slide-fade-leave-active {
-  transition: opacity 0.2s, transform 0.2s;
-}
-.slide-fade-enter, .slide-fade-leave-to /* .slide-fade-leave-active in <2.1.8 */ {
-  opacity: 0;
-  transform: translateY(-8px);
 }
 
 .main {
@@ -508,11 +296,6 @@
   }
 }
 
-.popover-container {
-  height: 100%;
-  width: 100%;
-}
-
 .main {
   .el-button.is-round {
     border-radius: 4px;
@@ -528,34 +311,15 @@
   font-size: 14px !important;
   background-color: $app-primary-color;
   color: #fff;
+
   & + .button {
     margin-top: 10px !important;
   }
+
   &:hover {
     color: #fff !important;
     background: #ac76c5 !important;
     border: 1px solid #ac76c5 !important;
-  }
-}
-
-.tooltip-container {
-  &::after,
-  &::before {
-    content: "";
-    display: block;
-    position: absolute;
-    width: 0;
-    height: 0;
-    border-style: solid;
-    flex-shrink: 0;
-  }
-  .tooltip {
-    &::after {
-      display: none;
-    }
-    &::before {
-      display: none;
-    }
   }
 }
 
@@ -566,10 +330,12 @@
       top: 100%;
       border-width: 12px;
     }
+
     &::after {
       margin-top: -1px;
       border-color: rgb(255, 255, 255) transparent transparent transparent;
     }
+
     &::before {
       margin: 0 auto;
       border-color: $app-primary-color transparent transparent transparent;
@@ -584,10 +350,12 @@
       top: -24px;
       border-width: 12px;
     }
+
     &::after {
       margin-top: 1px;
       border-color: transparent transparent rgb(255, 255, 255) transparent;
     }
+
     &::before {
       margin: 0 auto;
       border-color: transparent transparent $app-primary-color transparent;
@@ -625,10 +393,4 @@
   box-shadow: 0 2px 4px 0 rgba(0, 0, 0, 0.06);
   background-color: #979797;
 }
-
-/* Fix for chrome bug where under triangle pops up above one on top of it  */
-.selector:not(*:root),
-.tooltip-container::after {
-  top: 99.4%;
-}
 </style>