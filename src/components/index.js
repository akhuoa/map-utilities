import AnnotationPopup from "./Tooltip/AnnotationPopup.vue";
import CreateTooltipContent from "./Tooltip/CreateTooltipContent.vue";
import CopyToClipboard from "./CopyToClipboard/CopyToClipboard.vue";
import DrawToolbar from "./DrawToolbar/DrawToolbar.vue";
import HelpModeDialog from "./HelpModeDialog/HelpModeDialog.vue";
import Tooltip from "./Tooltip/Tooltip.vue";
import TreeControls from "./TreeControls/TreeControls.vue";
<<<<<<< HEAD

export { AnnotationPopup, CreateTooltipContent, CopyToClipboard, DrawToolbar, HelpModeDialog, Tooltip, TreeControls };
=======
import CopyToClipboard from "./CopyToClipboard/CopyToClipboard.vue";
import ConnectivityGraph from "./ConnectivityGraph/ConnectivityGraph.vue";

export {
  DrawToolbar,
  HelpModeDialog,
  Tooltip,
  TreeControls,
  CopyToClipboard,
  ConnectivityGraph,
};
>>>>>>> 439aa8ba
<|MERGE_RESOLUTION|>--- conflicted
+++ resolved
@@ -5,19 +5,16 @@
 import HelpModeDialog from "./HelpModeDialog/HelpModeDialog.vue";
 import Tooltip from "./Tooltip/Tooltip.vue";
 import TreeControls from "./TreeControls/TreeControls.vue";
-<<<<<<< HEAD
-
-export { AnnotationPopup, CreateTooltipContent, CopyToClipboard, DrawToolbar, HelpModeDialog, Tooltip, TreeControls };
-=======
 import CopyToClipboard from "./CopyToClipboard/CopyToClipboard.vue";
 import ConnectivityGraph from "./ConnectivityGraph/ConnectivityGraph.vue";
 
 export {
+  AnnotationPopup,
+  CreateTooltipContent,
+  ConnectivityGraph,
+  CopyToClipboard,
   DrawToolbar,
   HelpModeDialog,
   Tooltip,
   TreeControls,
-  CopyToClipboard,
-  ConnectivityGraph,
-};
->>>>>>> 439aa8ba
+};