<template>
  <div class="connectivity-graph" v-loading="loading" ref="connectivityGraphRef">

    <div ref="graphCanvas" class="graph-canvas"></div>

    <div class="control-panel control-panel-tools">
      <div class="tools" :class="{'zoom-locked': zoomEnabled}">
        <el-tooltip
          :content="resetLabel"
          placement="top"
          effect="control-tooltip"
          :teleported="true"
          :append-to="connectivityGraphContainer"
        >
          <el-button
            class="control-button"
            size="small"
            @click="reset"
          >
            <el-icon color="white">
              <el-icon-aim />
            </el-icon>
            <span class="visually-hidden">{{ resetLabel }}</span>
          </el-button>
        </el-tooltip>

        <el-tooltip
          :content="zoomLockLabel"
          placement="top"
          effect="control-tooltip"
          :teleported="true"
          :append-to="connectivityGraphContainer"
        >
          <el-button
            class="control-button"
            size="small"
            @click="toggleZoom"
          >
            <el-icon color="white">
              <template v-if="zoomEnabled">
                <el-icon-lock />
              </template>
              <template v-else>
                <el-icon-unlock />
              </template>
            </el-icon>
            <span class="visually-hidden">{{ zoomLockLabel }}</span>
          </el-button>
        </el-tooltip>

        <el-tooltip
          :content="zoomInLabel"
          placement="left"
          effect="control-tooltip"
          :teleported="true"
          :append-to="connectivityGraphContainer"
        >
          <el-button
            class="control-button"
            size="small"
            @click="zoomIn"
          >
            <el-icon color="white">
              <el-icon-zoom-in />
            </el-icon>
            <span class="visually-hidden">{{ zoomInLabel }}</span>
          </el-button>
        </el-tooltip>

        <el-tooltip
          :content="zoomOutLabel"
          placement="left"
          effect="control-tooltip"
          :teleported="true"
          :append-to="connectivityGraphContainer"
        >
          <el-button
            class="control-button"
            size="small"
            @click="zoomOut"
          >
            <el-icon color="white">
              <el-icon-zoom-out />
            </el-icon>
            <span class="visually-hidden">{{ zoomOutLabel }}</span>
          </el-button>
        </el-tooltip>
      </div>
    </div>

    <div class="control-panel control-panel-nodes">
      <div class="node-key">
        <!-- <div class="key-head">Node type:</div> -->
        <div class="key-box-container">
          <div class="key-box key-box-dendrite">
            Origin
          </div>
          <div class="key-box key-box-node">
            Components
          </div>
          <div class="key-box key-box-axon">
            Destination
          </div>
          <!--
          <div class="key-box key-box-both">
            Both
          </div>
          -->
        </div>
      </div>
    </div>

    <div v-if="connectivityError" class="connectivity-graph-error">
      <strong v-if="connectivityError.errorConnectivities">
        {{ connectivityError.errorConnectivities }}
      </strong>
      {{ connectivityError.errorMessage }}
    </div>

    <div v-if="loadingError" class="loading-error">
      {{ loadingError }}
    </div>

  </div>
</template>

<script>
import { ConnectivityGraph } from './graph';

const MIN_SCHEMA_VERSION = 1.3;
const CACHE_LIFETIME = 24 * 60 * 60 * 1000; // One day
const RESET_LABEL = 'Reset position';
const ZOOM_LOCK_LABEL = 'Lock zoom';
const ZOOM_UNLOCK_LABEL = 'Unlock zoom';
const ZOOM_IN_LABEL = 'Zoom in';
const ZOOM_OUT_LABEL = 'Zoom out';
const ZOOM_INCREMENT = 0.25;
const APP_PRIMARY_COLOR = '#8300bf';
const ERROR_TIMEOUT = 3000; // 3 seconds

export default {
  name: 'ConnectivityGraph',
  props: {
    /**
     * Entity to load its connectivity graph.
     */
    entry: {
      type: String,
      default: '',
    },
    mapServer: {
      type: String,
      default: '',
    },
    sckanVersion: {
      type: String,
      default: '',
    },
    selectedConnectivityData: {
      type: Array,
      default: [],
    },
    connectivityFromMap: {
      type: Object,
      default: () => null,
    },
  },
  data: function () {
    return {
      loading: true,
      loadingError: '',
      connectivityGraph: null,
      selectedSource: '',
      availableSources: [],
      pathList: [],
      schemaVersion: '',
      knowledgeByPath: new Map(),
      labelledTerms: new Set(),
      labelCache: new Map(),
      resetLabel: RESET_LABEL,
      zoomLockLabel: ZOOM_LOCK_LABEL,
      zoomInLabel: ZOOM_IN_LABEL,
      zoomOutLabel: ZOOM_OUT_LABEL,
      iconColor: APP_PRIMARY_COLOR,
      zoomEnabled: false,
      connectivityError: null,
      timeoutID: undefined,
      connectivityGraphContainer: null,
    };
  },
  watch: {
    connectivityFromMap: function (oldVal, newVal) {
      if (oldVal != newVal) {
<<<<<<< HEAD
=======
        this.showSpinner();
>>>>>>> 2f71a16d
        this.start();
      }
    }
  },
  mounted() {
    this.showSpinner();
    this.updateTooltipContainer();
    this.refreshCache();
    this.loadCacheData();
    this.start();
  },
  methods: {
    updateTooltipContainer: function () {
      this.connectivityGraphContainer = this.$refs.connectivityGraphRef;
    },
    loadCacheData: function () {
      const availableSources = sessionStorage.getItem('connectivity-graph-sources');
      const labelCache = sessionStorage.getItem('connectivity-graph-labels');
      const pathList = sessionStorage.getItem('connectivity-graph-pathlist');
      const schemaVersion = sessionStorage.getItem('connectivity-graph-schema-version');

      // Use provided SCKAN version for the knowledge source
      if (this.sckanVersion) {
        this.selectedSource = this.sckanVersion;
      }
      sessionStorage.setItem('connectivity-graph-selected-source', this.selectedSource);
      this.updateCacheExpiry();

      if (availableSources) {
        this.availableSources = JSON.parse(availableSources);
      }

      if (pathList) {
        this.pathList = JSON.parse(pathList);
      }

      if (labelCache) {
        const labelCacheObj = JSON.parse(labelCache);
        this.labelCache = new Map(Object.entries(labelCacheObj));
      }

      if (schemaVersion) {
        this.schemaVersion = schemaVersion;
      }
    },
    isValidKnowledgeSource: function () {
      const selectedSource = sessionStorage.getItem('connectivity-graph-selected-source');
      if (this.sckanVersion && (this.sckanVersion !== selectedSource)) {
        return false;
      }
      return true;
    },
    removeAllCacheData: function () {
      const keys = [
        'connectivity-graph-expiry',
        'connectivity-graph-selected-source',
        'connectivity-graph-source', // to clear old data
        'connectivity-graph-sources',
        'connectivity-graph-labels',
        'connectivity-graph-pathlist',
        'connectivity-graph-schema-version',
      ];
      keys.forEach((key) => {
        sessionStorage.removeItem(key);
      });
    },
    refreshCache: function () {
      const expiry = sessionStorage.getItem('connectivity-graph-expiry');
      const now = new Date();
      const validKnowledgeSource = this.isValidKnowledgeSource();

      if (now.getTime() > expiry || !validKnowledgeSource) {
        this.removeAllCacheData();
      }
    },
    updateCacheExpiry: function () {
      const now = new Date();
      const expiry = now.getTime() + CACHE_LIFETIME;

      sessionStorage.setItem('connectivity-graph-expiry', expiry);
    },
    start: function () {
      this.run()
        .then((res) => {
          if (res?.success) {
            this.showGraph(this.entry);
          } else if (res?.error) {
            this.loadingError = res.error;
          } else {
            this.loadingError = 'Loading error!';
          }
<<<<<<< HEAD
          this.hideSpinner();
=======
>>>>>>> 2f71a16d
        })
        .catch((error) => {
          this.loadingError = 'Loading error!';
          this.hideSpinner();
        });
    },
    run: async function () {
      if (!this.schemaVersion) {
        this.schemaVersion = await this.getSchemaVersion();
        sessionStorage.setItem('connectivity-graph-schema-version', this.schemaVersion);
        this.updateCacheExpiry();
      }
      if (this.schemaVersion < MIN_SCHEMA_VERSION) {
        return {
          error: `No server available for schema-version ${this.schemaVersion}.`,
        };
      }

      if (!this.availableSources.length) {
        this.availableSources = await this.loadAvailableSources();
      }

      if (!this.isSCKANVersionAvailable()) {
        return {
          error: `No data available for SCKAN version ${this.selectedSource}.`,
        };
      }

      await this.setPathList(this.selectedSource);
      return {
        success: true,
      };
    },
    showGraph: async function (neuronPath) {
      const graphCanvas = this.$refs.graphCanvas;

      // Update label data
      if (this.connectivityFromMap) {
        this.cacheLabels(this.connectivityFromMap);
        await this.getCachedTermLabels();
      }

      this.connectivityGraph = new ConnectivityGraph(this.labelCache, graphCanvas);
      const connectivityInfo = this.knowledgeByPath.get(neuronPath);

      // Update connectivity
      if (this.connectivityFromMap) {
        connectivityInfo.axons = this.connectivityFromMap.axons;
        connectivityInfo.connectivity = this.connectivityFromMap.connectivity;
        connectivityInfo.dendrites = this.connectivityFromMap.dendrites;
        connectivityInfo.somas = this.connectivityFromMap.somas;
      }

      await this.connectivityGraph.addConnectivity(connectivityInfo);

      this.connectivityGraph.showConnectivity(graphCanvas);

      // saved state from list view
      if (this.selectedConnectivityData.length) {
        this.connectivityGraph.selectConnectivity(this.selectedConnectivityData);
      }

      this.connectivityGraph.on('tap-node', (event) => {
        const data = event.detail;
        /**
         * This event is triggered after a node on the connectivity graph is clicked.
         */
        this.$emit('tap-node', data);
      });

      this.hideSpinner();
    },
    query: async function (sql, params) {
      const url = `${this.mapServer}knowledge/query/`;
      const query = { sql, params };

      try {
        const response = await fetch(url, {
          method: 'POST',
          headers: {
            "Accept": "application/json; charset=utf-8",
            "Cache-Control": "no-store",
            "Content-Type": "application/json"
          },
          body: JSON.stringify(query)
        });

        if (!response.ok) {
          throw new Error(`Cannot access ${url}`);
        }

        return await response.json();
      } catch {
        return {
          values: []
        };
      }
    },
    isSCKANVersionAvailable: function () {
      return this.availableSources.includes(this.selectedSource);
    },
    loadAvailableSources: async function () {
      const data = await this.getJsonData(`${this.mapServer}knowledge/sources`);
      const sources = data ? (data.sources || []) : [];
      const filteredSources = sources.filter((source) => source); // filter null values
      sessionStorage.setItem('connectivity-graph-sources', JSON.stringify(filteredSources));
      this.updateCacheExpiry();
      return filteredSources;
    },
    loadPathData: async function (source) {
      const data = await this.query(
        `select entity, knowledge from knowledge
          where entity like 'ilxtr:%' and source=?
          order by entity`,
        [source]);
      const pathList = data ? data.values : [];
      return pathList;
    },
    setPathList: async function (source) {
      if (!this.pathList.length) {
        this.pathList = await this.loadPathData(source);
        sessionStorage.setItem('connectivity-graph-pathlist', JSON.stringify(this.pathList));
        this.updateCacheExpiry();
      }

      this.knowledgeByPath.clear();
      this.labelledTerms = new Set();

      for (const [key, jsonKnowledge] of this.pathList) {
        const knowledge = JSON.parse(jsonKnowledge);
        if ('connectivity' in knowledge) {
          this.knowledgeByPath.set(key, knowledge);
          this.cacheLabels(knowledge);
        }
      }

      if (!this.labelCache.size) {
        await this.getCachedTermLabels();
      }

      return '';
    },
    getSchemaVersion: async function () {
      const data = await this.getJsonData(`${this.mapServer}knowledge/schema-version`);
      return data ? (+data.version || 0) : 0;
    },
    getJsonData: async function (url) {
      try {
        const response = await fetch(url, {
          method: 'GET',
          headers: {
            "Accept": "application/json; charset=utf-8",
            "Cache-Control": "no-store",
            "Content-Type": "application/json"
          }
        });

        if (!response.ok) {
          console.error(`Cannot access ${url}`);
        }

        return await response.json();
      } catch {
        return null;
      }
    },
    getCachedTermLabels: async function () {
      if (this.labelledTerms.size) {
        const data = await this.query(
          `select entity, knowledge from knowledge
            where entity in (?${', ?'.repeat(this.labelledTerms.size-1)})
            order by source desc`,
          [...this.labelledTerms.values()]
        );

        let last_entity = null;
        for (const [key, jsonKnowledge] of data.values) {
          if (key !== last_entity) {
            const knowledge = JSON.parse(jsonKnowledge);
            this.labelCache.set(key, knowledge['label'] || key);
            last_entity = key;
          }
        }

        const labelCacheObj = Object.fromEntries(this.labelCache);
        sessionStorage.setItem('connectivity-graph-labels', JSON.stringify(labelCacheObj));
        this.updateCacheExpiry();
      }
    },
    cacheNodeLabels: function (node) {
      for (const term of [node[0], ...node[1]]) {
        this.labelledTerms.add(term);
      }
    },
    cacheLabels: async function (knowledge) {
      for (const edge of knowledge.connectivity) {
        this.cacheNodeLabels(edge[0]);
        this.cacheNodeLabels(edge[1]);
      }
    },
    showSpinner: function () {
      this.loading = true;
    },
    hideSpinner: function () {
      this.loading = false;
    },
    reset: function () {
      this.connectivityGraph.reset();
    },
    zoomIn: function () {
      this.connectivityGraph.zoom(ZOOM_INCREMENT);
    },
    zoomOut: function () {
      this.connectivityGraph.zoom(-ZOOM_INCREMENT);
    },
    /**
     * Enable/disable user zoom for scrolling
     */
    toggleZoom: function () {
      this.zoomEnabled = !this.zoomEnabled;
      this.zoomLockLabel = this.zoomEnabled ? ZOOM_UNLOCK_LABEL : ZOOM_LOCK_LABEL;
      this.connectivityGraph.enableZoom(!this.zoomEnabled);
    },
    showErrorMessage: function (connectivityError) {
      this.connectivityError = {...connectivityError};

      if (this.timeoutID) {
        clearTimeout(this.timeoutID);
      }

      this.timeoutID = setTimeout(() => {
        this.connectivityError = null;
      }, ERROR_TIMEOUT);
    },
  },
};
</script>

<style lang="scss" scoped>
.connectivity-graph,
.graph-canvas {
  width: 100%;
  height: 600px;
  background-color: white;
  position: relative;
}

.connectivity-graph {
  box-shadow: 0 2px 12px 0 rgba(0, 0, 0, 0.06);
  border: solid 1px #e4e7ed;
}

.control-panel {
  position: absolute;
  right: 1rem;

  &-tools {
    top: 1rem;
  }

  &-nodes {
    bottom: 1rem;
  }
}

.node-key {
  padding: 0.5rem;
  font-size: 12px;
  border: 1px solid var(--el-border-color);
  background-color: rgba(#f7faff, 0.85);
}

.key-head {
  text-align: center;
  font-weight: bold;
  border-bottom: 1px solid var(--el-border-color);
  padding-bottom: 4px;
  margin-bottom: 0.5rem;
}

.key-box-container {
  display: flex;
  flex-direction: row;
  gap: 1rem;
}

.key-box {
  display: flex;
  align-items: center;
  gap: 0.35rem;
  position: relative;
  line-height: 1;

  &::before {
    content: "";
    display: block;
    width: 14px;
    height: 14px;
  }

  &-node::before,
  &-both::before {
    border: 1px solid gray;
    border-radius: var(--el-border-radius-small);
  }

  // &-node {
  //   background: #80F0F0;
  // }

  // &-both {
  //   background: gray;
  // }

  &-axon::before {
    border: 1px solid gray;
    border-radius: var(--el-border-radius-small);
    transform: rotate(45deg);
    // background: green;
  }

  &-dendrite::before {
    border: 1px solid gray;
    border-radius: 50%;
    // background: red;
  }
}

.tools {
  display: grid;
  grid-template-columns: repeat(2, 1fr);
  grid-template-rows: repeat(3, 1fr);
  gap: 0.5rem;

  :deep(.el-button:nth-child(3)) {
    grid-column: 2;
    grid-row: 2;
  }

  :deep(.el-button:nth-child(4)) {
    grid-column: 2;
    grid-row: 3;
  }

  :deep(.el-button:nth-child(3)),
  :deep(.el-button:nth-child(4)) {
    opacity: 0;
    visibility: hidden;
    pointer-events: none;
    transform: translateY(-100%);
    transition: all 0.25s ease;
  }

  &.zoom-locked {
    :deep(.el-button:nth-child(3)),
    :deep(.el-button:nth-child(4)) {
      opacity: 1;
      visibility: visible;
      pointer-events: initial;
      transform: translateY(0%);
    }

    :deep(.el-button:nth-child(4)) {
      transition-delay: 0.125s;
    }
  }
}

.control-button {
  width: 24px;
  height: 24px;
  margin: 0 !important;
  padding: 0 !important;
  font-size: 16px !important;
  border-color: $app-primary-color !important;
  border-radius: 50%;
  background: $app-primary-color !important;
  transition: all 0.25s ease;

  svg {
    margin: 0;
  }

  &,
  &:focus,
  &:active {
    box-shadow: none !important;
  }
}

:deep(.cy-graph-tooltip) {
  padding: 4px 10px;
  font-family: Asap;
  font-size: 12px;
  background: #f3ecf6 !important;
  border: 1px solid $app-primary-color;
  border-radius: var(--el-border-radius-base);
  box-shadow: 1px 1px 6px 1px rgba($app-primary-color, 0.15);
  position: relative;
  top: 0;
  left: 0;
  width: fit-content;
  z-index: 1;
}

.connectivity-graph-error {
  position: absolute;
  top: 1rem;
  left: 50%;
  transform: translateX(-50%);
  width: fit-content;
  font-size: 12px;
  padding: 0.25rem 0.5rem;
  background-color: var(--el-color-error-light-9);
  border-radius: var(--el-border-radius-small);
  border: 1px solid var(--el-color-error);
}

.visually-hidden {
  clip: rect(0 0 0 0);
  clip-path: inset(50%);
  height: 1px;
  overflow: hidden;
  position: absolute;
  white-space: nowrap;
  width: 1px;
}

.loading-error {
  position: absolute;
  inset: 0;
  display: flex;
  align-items: center;
  justify-content: center;
  background-color: var(--el-mask-color);
}
</style>

<style lang="scss">
  .el-popper.is-control-tooltip {
    padding: 4px 10px;
    font-family: Asap;
    background: #f3ecf6 !important;
    border: 1px solid $app-primary-color;

    & .el-popper__arrow::before {
      border: 1px solid;
      border-color: $app-primary-color;
      background: #f3ecf6;
    }
  }
</style><|MERGE_RESOLUTION|>--- conflicted
+++ resolved
@@ -191,10 +191,7 @@
   watch: {
     connectivityFromMap: function (oldVal, newVal) {
       if (oldVal != newVal) {
-<<<<<<< HEAD
-=======
         this.showSpinner();
->>>>>>> 2f71a16d
         this.start();
       }
     }
@@ -286,10 +283,6 @@
           } else {
             this.loadingError = 'Loading error!';
           }
-<<<<<<< HEAD
-          this.hideSpinner();
-=======
->>>>>>> 2f71a16d
         })
         .catch((error) => {
           this.loadingError = 'Loading error!';
