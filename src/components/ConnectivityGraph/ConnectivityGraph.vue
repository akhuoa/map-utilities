--- conflicted
+++ resolved
@@ -185,12 +185,9 @@
       this.connectivityGraph.on('tap-node', (event) => {
         const { label } = event.detail;
         const labels = label.split(`\n`);
-<<<<<<< HEAD
-=======
         /**
          * This event is triggered after a node on the connectivity graph is clicked.
          */
->>>>>>> e3e24f53
         this.$emit('tap-node', labels);
       });
     },
