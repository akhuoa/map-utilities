{
  "name": "@abi-software/map-utilities",
<<<<<<< HEAD
  "version": "1.0.0-beta.1",
=======
  "version": "1.0.1-beta.2",
>>>>>>> d322cf8b
  "files": [
    "dist/*",
    "src/*",
    "public/*",
    "*.json",
    "*.js"
  ],
  "scripts": {
    "serve": "vite --host",
    "build-bundle": "vite build",
    "preview": "vite preview",
    "version": "npm run build-bundle;",
    "release:beta": "npm version prerelease --preid=beta; npm publish --tag beta",
    "release:minor": "npm version minor; npm publish",
    "release:patch": "npm version patch;  npm publish"
  },
  "type": "module",
  "main": "./dist/map-utilities.umd.cjs",
  "module": "./dist/map-utilities.js",
  "exports": {
    ".": {
      "import": "./dist/map-utilities.js",
      "require": "./dist/map-utilities.umd.cjs"
    },
    "./dist/style.css": "./dist/style.css",
    "./src/*": "./src/*"
  },
  "dependencies": {
    "@abi-software/gallery": "^1.1.0",
    "@abi-software/svg-sprite": "^1.0.0",
    "@element-plus/icons-vue": "^2.3.1",
    "element-plus": "^2.7.3",
    "mitt": "^3.0.1",
    "vue": "^3.4.21"
  },
  "devDependencies": {
    "@vitejs/plugin-vue": "^5.0.4",
    "sass": "^1.77.4",
    "unplugin-vue-components": "^0.27.0",
    "vite": "^5.2.8"
  }
}<|MERGE_RESOLUTION|>--- conflicted
+++ resolved
@@ -1,10 +1,6 @@
 {
   "name": "@abi-software/map-utilities",
-<<<<<<< HEAD
-  "version": "1.0.0-beta.1",
-=======
   "version": "1.0.1-beta.2",
->>>>>>> d322cf8b
   "files": [
     "dist/*",
     "src/*",
