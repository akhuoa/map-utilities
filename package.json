{
  "name": "@abi-software/map-utilities",
<<<<<<< HEAD
  "version": "0.0.0-beta.7",
=======
  "version": "1.1.0",
>>>>>>> 5f3296cc
  "files": [
    "dist/*",
    "src/*",
    "public/*",
    "*.json",
    "*.js"
  ],
  "scripts": {
    "serve": "vite --host",
    "build-bundle": "vite build",
    "preview": "vite preview",
    "version": "npm run build-bundle;",
    "release:beta": "npm version prerelease --preid=beta; npm publish --tag beta",
    "release:minor": "npm version minor; npm publish",
    "release:patch": "npm version patch;  npm publish"
  },
  "type": "module",
  "main": "./dist/map-utilities.umd.cjs",
  "module": "./dist/map-utilities.js",
  "exports": {
    ".": {
      "import": "./dist/map-utilities.js",
      "require": "./dist/map-utilities.umd.cjs"
    },
    "./dist/style.css": "./dist/style.css",
    "./src/*": "./src/*"
  },
  "dependencies": {
    "@abi-software/gallery": "^1.1.0",
    "@abi-software/svg-sprite": "^1.0.0",
    "@element-plus/icons-vue": "^2.3.1",
    "element-plus": "^2.7.3",
    "mitt": "^3.0.1",
    "vue": "^3.4.21"
  },
  "devDependencies": {
    "@vitejs/plugin-vue": "^5.0.4",
    "sass": "^1.77.4",
    "unplugin-vue-components": "^0.27.0",
    "vite": "^5.2.8"
  }
}<|MERGE_RESOLUTION|>--- conflicted
+++ resolved
@@ -1,10 +1,6 @@
 {
   "name": "@abi-software/map-utilities",
-<<<<<<< HEAD
-  "version": "0.0.0-beta.7",
-=======
   "version": "1.1.0",
->>>>>>> 5f3296cc
   "files": [
     "dist/*",
     "src/*",
