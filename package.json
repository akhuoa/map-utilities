--- conflicted
+++ resolved
@@ -1,10 +1,6 @@
 {
   "name": "@abi-software/map-utilities",
-<<<<<<< HEAD
-  "version": "1.2.2-beta.8",
-=======
   "version": "1.3.0",
->>>>>>> 0ceba02d
   "files": [
     "dist/*",
     "src/*",
