--- conflicted
+++ resolved
@@ -1,10 +1,6 @@
 {
   "name": "@abi-software/map-utilities",
-<<<<<<< HEAD
-  "version": "1.3.2-beta.0",
-=======
   "version": "1.3.2",
->>>>>>> 6fcba9bf
   "files": [
     "dist/*",
     "src/*",
