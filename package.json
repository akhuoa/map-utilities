{
  "name": "@abi-software/map-utilities",
<<<<<<< HEAD
  "version": "1.6.1-beta.5",
=======
  "version": "1.6.1-beta.6",
>>>>>>> 24138bfb
  "files": [
    "dist/*",
    "src/*",
    "public/*",
    "*.json",
    "*.js"
  ],
  "scripts": {
    "serve": "vite --host",
    "build-bundle": "vite build",
    "preview": "vite preview",
    "version": "npm run build-bundle;",
    "release:beta": "npm version prerelease --preid=beta; npm publish --tag beta",
    "release:minor": "npm version minor; npm publish",
    "release:patch": "npm version patch;  npm publish"
  },
  "type": "module",
  "main": "./dist/map-utilities.umd.cjs",
  "module": "./dist/map-utilities.js",
  "exports": {
    ".": {
      "import": "./dist/map-utilities.js",
      "require": "./dist/map-utilities.umd.cjs"
    },
    "./dist/style.css": "./dist/style.css",
    "./src/*": "./src/*"
  },
  "dependencies": {
    "@abi-software/svg-sprite": "^1.0.1",
    "@element-plus/icons-vue": "^2.3.1",
    "cytoscape": "^3.30.2",
    "cytoscape-dagre": "^2.5.0",
    "element-plus": "2.8.4",
    "mitt": "^3.0.1",
    "vue": "^3.4.21"
  },
  "devDependencies": {
    "@vitejs/plugin-vue": "^5.0.4",
    "sass": "^1.77.4",
    "unplugin-vue-components": "^0.27.0",
    "vite": "^5.2.8"
  }
}<|MERGE_RESOLUTION|>--- conflicted
+++ resolved
@@ -1,10 +1,6 @@
 {
   "name": "@abi-software/map-utilities",
-<<<<<<< HEAD
-  "version": "1.6.1-beta.5",
-=======
   "version": "1.6.1-beta.6",
->>>>>>> 24138bfb
   "files": [
     "dist/*",
     "src/*",
