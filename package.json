{
  "name": "@abi-software/map-utilities",
<<<<<<< HEAD
  "version": "1.3.3-beta.5",
=======
  "version": "1.4.0",
>>>>>>> a6363fc8
  "files": [
    "dist/*",
    "src/*",
    "public/*",
    "*.json",
    "*.js"
  ],
  "scripts": {
    "serve": "vite --host",
    "build-bundle": "vite build",
    "preview": "vite preview",
    "version": "npm run build-bundle;",
    "release:beta": "npm version prerelease --preid=beta; npm publish --tag beta",
    "release:minor": "npm version minor; npm publish",
    "release:patch": "npm version patch;  npm publish"
  },
  "type": "module",
  "main": "./dist/map-utilities.umd.cjs",
  "module": "./dist/map-utilities.js",
  "exports": {
    ".": {
      "import": "./dist/map-utilities.js",
      "require": "./dist/map-utilities.umd.cjs"
    },
    "./dist/style.css": "./dist/style.css",
    "./src/*": "./src/*"
  },
  "dependencies": {
    "@abi-software/svg-sprite": "^1.0.1",
    "@citation-js/core": "^0.7.14",
    "@citation-js/plugin-bibtex": "^0.7.17",
    "@citation-js/plugin-csl": "^0.7.14",
    "@citation-js/plugin-doi": "^0.7.16",
    "@citation-js/plugin-pubmed": "^0.3.0",
    "@element-plus/icons-vue": "^2.3.1",
    "cytoscape": "^3.30.2",
    "element-plus": "2.8.4",
    "mitt": "^3.0.1",
    "vue": "^3.4.21"
  },
  "devDependencies": {
    "@vitejs/plugin-vue": "^5.0.4",
    "sass": "^1.77.4",
    "unplugin-vue-components": "^0.27.0",
    "vite": "^5.2.8"
  }
}<|MERGE_RESOLUTION|>--- conflicted
+++ resolved
@@ -1,10 +1,6 @@
 {
   "name": "@abi-software/map-utilities",
-<<<<<<< HEAD
-  "version": "1.3.3-beta.5",
-=======
   "version": "1.4.0",
->>>>>>> a6363fc8
   "files": [
     "dist/*",
     "src/*",
